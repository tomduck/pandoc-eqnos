#! /usr/bin/env python

"""pandoc-eqnos: a pandoc filter that inserts equation nos. and refs."""


__version__ = '2.2.3'


# Copyright 2015-2020 Thomas J. Duck.
# All rights reserved.
#
# This program is free software: you can redistribute it and/or modify
# it under the terms of the GNU General Public License as published by
# the Free Software Foundation, version 3.
#
# This program is distributed in the hope that it will be useful,
# but WITHOUT ANY WARRANTY; without even the implied warranty of
# MERCHANTABILITY or FITNESS FOR A PARTICULAR PURPOSE.  See the
# GNU General Public License for more details.
#
# You should have received a copy of the GNU General Public License
# along with this program.  If not, see <http://www.gnu.org/licenses/>.


# OVERVIEW
#
# The basic idea is to scan the document twice in order to:
#
#   1. Insert text for the equation number in each equation.
#      For LaTeX, change to a numbered equation and use \label{...}
#      instead.  The equation labels and associated equation numbers
#      are stored in the global targets tracker.
#
#   2. Replace each reference with an equation number.  For LaTeX,
#      replace with \ref{...} instead.
#
# This is followed by injecting header code as needed for certain output
# formats.

# pylint: disable=invalid-name

import re
import functools
import argparse
import json
import copy
import textwrap
import uuid

from pandocfilters import walk
from pandocfilters import Math, RawInline, Str, Span

import pandocxnos
from pandocxnos import PandocAttributes
from pandocxnos import STRTYPES, STDIN, STDOUT, STDERR
from pandocxnos import elt, check_bool, get_meta
from pandocxnos import repair_refs, process_refs_factory, replace_refs_factory
from pandocxnos import attach_attrs_factory, detach_attrs_factory
from pandocxnos import insert_secnos_factory, delete_secnos_factory
from pandocxnos import version

# Patterns for matching labels and references
LABEL_PATTERN = re.compile(r'(eq:[\w/-]*)')

# Meta variables; may be reset elsewhere
cleveref = False    # Flags that clever references should be used
capitalise = False  # Flags that plusname should be capitalised
plusname = ['eq.', 'eqs.']            # Sets names for mid-sentence references
starname = ['Equation', 'Equations']  # Sets names for refs at sentence start
numbersections = False  # Flags that equations should be numbered by section
secoffset = 0           # Section number offset
eqref = False           # Flags that \eqref should be used
warninglevel = 2        # 0 - no warnings; 1 - some warnings; 2 - all warnings
default_env = 'equation'

# Processing state variables
cursec = None    # Current section
Ntargets = 0  # Number of targets in current section (or document)
targets = {}  # Global targets tracker

# Processing flags
plusname_changed = False          # Flags that the plus name changed
starname_changed = False          # Flags that the star name changed
has_unnumbered_equations = False  # Flags unnumbered equations were found

PANDOCVERSION = None
AttrMath = None


# Actions --------------------------------------------------------------------

# pylint: disable=too-many-branches
def _process_equation(value, fmt):
    """Processes the equation.  Returns a dict containing eq properties."""

    # pylint: disable=global-statement
    global Ntargets                  # Global targets counter
    global cursec                    # Current section
    global has_unnumbered_equations  # Flags that unnumbered eqs were found

    # Initialize the return value
    eq = {'is_unnumbered': False,
          'is_unreferenceable': False,
          'is_tagged': False}

    # Parse the equation
    attrs = eq['attrs'] = PandocAttributes(value[0], 'pandoc')

    # Bail out if the label does not conform to expectations
    if not LABEL_PATTERN.match(attrs.id):
        eq.update({'is_unnumbered':True, 'is_unreferenceable':True})
        return eq

    # Identify unreferenceable equations
    if attrs.id == 'eq:': # Make up a unique description
        attrs.id += str(uuid.uuid4())
        eq['is_unreferenceable'] = True

    # Update the current section number
    if attrs['secno'] != cursec:  # The section number changed
        cursec = attrs['secno']   # Update the global section tracker
        if numbersections:
            Ntargets = 0          # Resets the global targets counter

    # Increment the targets counter
    if 'tag' not in attrs:
        Ntargets += 1

    # Pandoc's --number-sections supports section numbering latex/pdf, html,
    # epub, and docx
    if numbersections:
        # Latex/pdf supports equation numbers by section natively.  For the
        # other formats we must hard-code in equation numbers by section as
        # tags.
        if fmt in ['html', 'html4', 'html5', 'epub', 'epub2', 'epub3', 'docx'] and \
          'tag' not in attrs:
            attrs['tag'] = str(cursec+secoffset) + '.' + str(Ntargets)

    # Save reference information
    eq['is_tagged'] = 'tag' in attrs
    if eq['is_tagged']:   # ... then save the tag
        # Remove any surrounding quotes
        if attrs['tag'][0] == '"' and attrs['tag'][-1] == '"':
            attrs['tag'] = attrs['tag'].strip('"')
        elif attrs['tag'][0] == "'" and attrs['tag'][-1] == "'":
            attrs['tag'] = attrs['tag'].strip("'")
        targets[attrs.id] = pandocxnos.Target(attrs['tag'], cursec,
                                              attrs.id in targets)
    else:
        targets[attrs.id] = pandocxnos.Target(Ntargets, cursec,
                                              attrs.id in targets)

    return eq


def _adjust_equation(fmt, eq, value):
    """Adjusts the equation depending on the output format."""
    attrs = eq['attrs']
    num = targets[attrs.id].num

    if fmt in ['latex', 'beamer']:
        if not eq['is_unreferenceable']:  # Code in the tags
            if eq['is_tagged']:
                value[-1] += r'\tag{%s}\label{%s}' % \
                  (num.replace(' ', r'\ '), attrs.id)
            else:
                value[-1] += r'\label{%s}'%attrs.id
    elif fmt in ('html', 'html4', 'html5', 'epub', 'epub2', 'epub3'):
        pass  # Insert html in _add_markup() instead
    else:  # Hard-code in the number/tag
        if isinstance(num, int):  # Numbered reference
            value[-1] += r'\qquad (%d)' % num
        else:  # Tagged reference
            assert isinstance(num, STRTYPES)
            num = num.replace(' ', r'\ ')
            value[-1] += r'\qquad (%s)' % \
              (num[1:-1] if num.startswith('$') and num.endswith('$') else
               r'\text{%s}' % num)


def _add_markup(fmt, eq, value):
    """Adds markup to the output."""

    attrs = eq['attrs']

    # Context-dependent output
    if eq['is_unnumbered']:  # Unnumbered is also unreferenceable
        ret = None
    elif fmt in ['latex', 'beamer']:
        if 'env' in attrs:
            env = attrs['env']
        else:
            env = default_env

        splitted = env.split('.')
        env = splitted[0]
        arg = ''
        if len(splitted) > 1:
            arg = '{%s}' % splitted[1]

        ret = RawInline('tex',
<<<<<<< HEAD
                        r'\begin{%s}%s%s\end{%s}'% (env, arg, value[-1], env))
    elif fmt in ('html', 'html5', 'epub', 'epub2', 'epub3') and \
=======
                        r'\begin{equation}%s\end{equation}'%value[-1])
    elif fmt in ('html', 'html4', 'html5', 'epub', 'epub2', 'epub3') and \
>>>>>>> 302828a1
      LABEL_PATTERN.match(attrs.id):
        # Present equation and its number in a span
        num = str(targets[attrs.id].num)
        outer = RawInline('html',
                          '<span%sclass="eqnos">' % \
                            (' ' if eq['is_unreferenceable'] else
                             ' id="%s" '%attrs.id))
        inner = RawInline('html', '<span class="eqnos-number">')
        eqno = Math({"t":"InlineMath"}, '(%s)' % num[1:-1]) \
          if num.startswith('$') and num.endswith('$') \
          else Str('(%s)' % num)
        endtags = RawInline('html', '</span></span>')
        ret = [outer, AttrMath(*value), inner, eqno, endtags]
    elif fmt == 'docx':
        # As per http://officeopenxml.com/WPhyperlink.php
        bookmarkstart = \
          RawInline('openxml',
                    '<w:bookmarkStart w:id="0" w:name="%s"/><w:r><w:t>'
                    %attrs.id)
        bookmarkend = \
          RawInline('openxml',
                    '</w:t></w:r><w:bookmarkEnd w:id="0"/>')
        ret = [bookmarkstart, AttrMath(*value), bookmarkend]
    else:
        ret = None
    return ret


def process_equations(key, value, fmt, meta):  # pylint: disable=unused-argument
    """Processes the attributed equations."""

    # Process attributed equations and add markup
    if key == 'Math' and len(value) == 3:
        eq = _process_equation(value, fmt)
        if eq['attrs'].id:
            _adjust_equation(fmt, eq, value)
        return _add_markup(fmt, eq, value)

    return None


# TeX blocks -----------------------------------------------------------------

# Define some tex to number equations by section
NUMBER_BY_SECTION_TEX = r"""
%% pandoc-eqnos: number equations by section
\numberwithin{equation}{section}
"""

# Section number offset
SECOFFSET_TEX = r"""
%% pandoc-eqnos: section number offset
\setcounter{section}{%s}
"""

# Define some tex to disable brackets around cleveref numbers
DISABLE_CLEVEREF_BRACKETS_TEX = r"""
%% pandoc-eqnos: disable brackets around cleveref numbers
\creflabelformat{equation}{#2#1#3}
"""


# Html blocks ----------------------------------------------------------------

# Equation css
# Valid XHTML 1.0 Transitional (called html4 in pandoc) requires type="text/css"
# See also https://github.com/tomduck/pandoc-eqnos/issues/50
EQUATION_STYLE_HTML = """
<!-- pandoc-eqnos: equation style -->
<style%s>
  .eqnos { display: inline-block; position: relative; width: 100%%; }
  .eqnos br { display: none; }
  .eqnos-number { position: absolute; right: 0em; top: 50%%; line-height: 0; }
</style>
"""


# Main program ---------------------------------------------------------------

# pylint: disable=too-many-statements
def process(meta):
    """Saves metadata fields in global variables and returns a few
    computed fields."""

    # pylint: disable=global-statement
    global cleveref    # Flags that clever references should be used
    global capitalise  # Flags that plusname should be capitalised
    global plusname    # Sets names for mid-sentence references
    global starname    # Sets names for references at sentence start
    global numbersections  # Flags that sections should be numbered by section
    global secoffset       # Section number offset
    global warninglevel    # 0 - no warnings; 1 - some; 2 - all
    global plusname_changed  # Flags that the plus name changed
    global starname_changed  # Flags that the star name changed
    global eqref             # Flags that \eqref should be used

    # Read in the metadata fields and do some checking

    for name in ['eqnos-warning-level', 'xnos-warning-level']:
        if name in meta:
            warninglevel = int(get_meta(meta, name))
            pandocxnos.set_warning_level(warninglevel)
            break

    metanames = ['eqnos-warning-level', 'xnos-warning-level',
                 'eqnos-cleveref', 'xnos-cleveref',
                 'xnos-capitalise', 'xnos-capitalize',
                 'xnos-caption-separator', # Used by pandoc-fignos/tablenos
                 'eqnos-plus-name', 'eqnos-star-name',
                 'eqnos-number-by-section', 'xnos-number-by-section',
                 'xnos-number-offset',
                 'eqnos-eqref',
                 'eqnos-default-env']

    if warninglevel:
        for name in meta:
            if (name.startswith('eqnos') or name.startswith('xnos')) and \
              name not in metanames:
                msg = textwrap.dedent("""
                          pandoc-eqnos: unknown meta variable "%s"\n
                      """ % name)
                STDERR.write(msg)

    for name in ['eqnos-cleveref', 'xnos-cleveref']:
        # 'xnos-cleveref' enables cleveref in all 3 of fignos/eqnos/tablenos
        if name in meta:
            cleveref = check_bool(get_meta(meta, name))
            break

    for name in ['xnos-capitalise', 'xnos-capitalize']:
        # 'xnos-capitalise' enables capitalise in all 3 of
        # fignos/eqnos/tablenos.  Since this uses an option in the caption
        # package, it is not possible to select between the three (use
        # 'eqnos-plus-name' instead.  'xnos-capitalize' is an alternative
        # spelling
        if name in meta:
            capitalise = check_bool(get_meta(meta, name))
            break

    if 'eqnos-plus-name' in meta:
        tmp = get_meta(meta, 'eqnos-plus-name')
        old_plusname = copy.deepcopy(plusname)
        if isinstance(tmp, list):  # The singular and plural forms were given
            plusname = tmp
        else:  # Only the singular form was given
            plusname[0] = tmp
        plusname_changed = plusname != old_plusname
        assert len(plusname) == 2
        for name in plusname:
            assert isinstance(name, STRTYPES)
        if plusname_changed:
            starname = [name.title() for name in plusname]

    if 'eqnos-star-name' in meta:
        tmp = get_meta(meta, 'eqnos-star-name')
        old_starname = copy.deepcopy(starname)
        if isinstance(tmp, list):
            starname = tmp
        else:
            starname[0] = tmp
        starname_changed = starname != old_starname
        assert len(starname) == 2
        for name in starname:
            assert isinstance(name, STRTYPES)

    for name in ['eqnos-number-by-section', 'xnos-number-by-section']:
        if name in meta:
            numbersections = check_bool(get_meta(meta, name))
            break

    if 'xnos-number-offset' in meta:
        secoffset = int(get_meta(meta, 'xnos-number-offset'))

    if 'eqnos-eqref' in meta:
        eqref = check_bool(get_meta(meta, 'eqnos-eqref'))
        if eqref:  # Eqref and cleveref are mutually exclusive
            cleveref = False

    if 'eqnos-default-env' in meta:
        default_env = get_meta(meta, 'eqnos-default-env')

def add_tex(meta):
    """Adds tex to the meta data."""

    warnings = warninglevel == 2 and targets and \
      (pandocxnos.cleveref_required() or
       plusname_changed or starname_changed or numbersections or secoffset)
    if warnings:
        msg = textwrap.dedent("""\
                  pandoc-eqnos: Wrote the following blocks to
                  header-includes.  If you use pandoc's
                  --include-in-header option then you will need to
                  manually include these yourself.
              """)
        STDERR.write('\n')
        STDERR.write(textwrap.fill(msg))
        STDERR.write('\n')

    # Update the header-includes metadata.  Pandoc's
    # --include-in-header option will override anything we do here.  This
    # is a known issue and is owing to a design decision in pandoc.
    # See https://github.com/jgm/pandoc/issues/3139.

    if pandocxnos.cleveref_required() and targets:
        tex = """
            %%%% pandoc-eqnos: required package
            \\usepackage%s{cleveref}
        """ % ('[capitalise]' if capitalise else '')
        pandocxnos.add_to_header_includes(
            meta, 'tex', tex,
            regex=r'\\usepackage(\[[\w\s,]*\])?\{cleveref\}')

        pandocxnos.add_to_header_includes(
            meta, 'tex', DISABLE_CLEVEREF_BRACKETS_TEX)

    if plusname_changed and targets:
        tex = """
            %%%% pandoc-eqnos: change cref names
            \\crefname{equation}{%s}{%s}
        """ % (plusname[0], plusname[1])
        pandocxnos.add_to_header_includes(meta, 'tex', tex)

    if starname_changed and targets:
        tex = """
            %%%% pandoc-eqnos: change Cref names
            \\Crefname{equation}{%s}{%s}
        """ % (starname[0], starname[1])
        pandocxnos.add_to_header_includes(meta, 'tex', tex)

    if numbersections and targets:
        pandocxnos.add_to_header_includes(meta, 'tex', NUMBER_BY_SECTION_TEX)

    if secoffset and targets:
        pandocxnos.add_to_header_includes(
            meta, 'tex', SECOFFSET_TEX % secoffset,
            regex=r'\\setcounter\{section\}')

    if warnings:
        STDERR.write('\n')

def add_html(meta, fmt):
    """Adds html to the meta data."""

    warnings = warninglevel == 2 and targets

    if warnings:
        msg = textwrap.dedent("""\
                  pandoc-eqnos: Wrote the following blocks to
                  header-includes.  If you use pandoc's
                  --include-in-header option then you will need to
                  manually include these yourself.
              """)
        STDERR.write('\n')
        STDERR.write(textwrap.fill(msg))
        STDERR.write('\n')

    # Update the header-includes metadata.  Pandoc's
    # --include-in-header option will override anything we do here.  This
    # is a known issue and is owing to a design decision in pandoc.
    # See https://github.com/jgm/pandoc/issues/3139.

    if targets:
        cond = fmt == 'html4' or \
          (fmt == 'html' and version(PANDOCVERSION) < version('2.0'))
        attr = ' type="text/css"' if cond else ''
        pandocxnos.add_to_header_includes(meta, 'html',
                                          EQUATION_STYLE_HTML%attr)

# pylint: disable=too-many-locals, unused-argument
def main(stdin=STDIN, stdout=STDOUT, stderr=STDERR):
    """Filters the document AST."""

    # pylint: disable=global-statement
    global PANDOCVERSION
    global AttrMath

    # Read the command-line arguments
    parser = argparse.ArgumentParser(\
      description='Pandoc equations numbers filter.')
    parser.add_argument(\
      '--version', action='version',
      version='%(prog)s {version}'.format(version=__version__))
    parser.add_argument('fmt')
    parser.add_argument('--pandocversion', help='The pandoc version.')
    args = parser.parse_args()

    # Get the output format and document
    fmt = args.fmt
    doc = json.loads(stdin.read())

    # Initialize pandocxnos
    PANDOCVERSION = pandocxnos.init(args.pandocversion, doc)

    # Element primitives
    AttrMath = elt('Math', 3)

    # Chop up the doc
    meta = doc['meta'] if version(PANDOCVERSION) >= version('1.18') \
      else doc[0]['unMeta']
    blocks = doc['blocks'] if version(PANDOCVERSION) >= version('1.18') \
      else doc[1:]

    # Process the metadata variables
    process(meta)

    # First pass
    attach_attrs_math = attach_attrs_factory(Math, allow_space=True)
    detach_attrs_math = detach_attrs_factory(Math)
    insert_secnos = insert_secnos_factory(Math)
    delete_secnos = delete_secnos_factory(Math)
    altered = functools.reduce(lambda x, action: walk(x, action, fmt, meta),
                               [attach_attrs_math, insert_secnos,
                                process_equations, delete_secnos,
                                detach_attrs_math], blocks)

    # Second pass
    process_refs = process_refs_factory(LABEL_PATTERN, targets.keys())
    replace_refs = replace_refs_factory(targets,
                                        cleveref, eqref,
                                        plusname if not capitalise or \
                                        plusname_changed else
                                        [name.title() for name in plusname],
                                        starname)
    attach_attrs_span = attach_attrs_factory(Span, replace=True)
    altered = functools.reduce(lambda x, action: walk(x, action, fmt, meta),
                               [repair_refs, process_refs, replace_refs,
                                attach_attrs_span],
                               altered)

    if fmt in ['latex', 'beamer']:
        add_tex(meta)
    elif fmt in ['html', 'html4', 'html5', 'epub', 'epub2', 'epub3']:
        add_html(meta, fmt)

    # Update the doc
    if version(PANDOCVERSION) >= version('1.18'):
        doc['blocks'] = altered
    else:
        doc = doc[:1] + altered

    # Dump the results
    json.dump(doc, stdout)

    # Flush stdout
    stdout.flush()

if __name__ == '__main__':
    main()<|MERGE_RESOLUTION|>--- conflicted
+++ resolved
@@ -199,13 +199,8 @@
             arg = '{%s}' % splitted[1]
 
         ret = RawInline('tex',
-<<<<<<< HEAD
                         r'\begin{%s}%s%s\end{%s}'% (env, arg, value[-1], env))
-    elif fmt in ('html', 'html5', 'epub', 'epub2', 'epub3') and \
-=======
-                        r'\begin{equation}%s\end{equation}'%value[-1])
     elif fmt in ('html', 'html4', 'html5', 'epub', 'epub2', 'epub3') and \
->>>>>>> 302828a1
       LABEL_PATTERN.match(attrs.id):
         # Present equation and its number in a span
         num = str(targets[attrs.id].num)
